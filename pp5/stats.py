--- conflicted
+++ resolved
@@ -1,12 +1,11 @@
 import random
 from typing import Any, Dict, List, Tuple, Union, Callable, Optional, Sequence
 from itertools import product
-
 import numba
 import numpy as np
 from numpy.random import permutation
 from scipy.spatial.distance import pdist, squareform
-
+from scipy.stats import norm
 
 def tw_test(
     X: np.ndarray,
@@ -66,12 +65,6 @@
     return t2, p
 
 
-<<<<<<< HEAD
-def histogram(
-    samples: Sequence[Any],
-    bins: Sequence[Any],
-    normalized: bool = True
-=======
 @numba.jit(nopython=True, parallel=False)
 def tw2_statistic(D: np.ndarray, nx: int, ny: int) -> float:
     """
@@ -93,15 +86,16 @@
     return float(factor * enumerator / denumerator)
 
 
-def _histogram(
-    samples: Sequence[Any], bins: Sequence[Any], normalized: bool = True
->>>>>>> 658261e4
+def histogram(
+    samples: Sequence[Any],
+    bins: Sequence[Any],
+    normalized: bool = True
 ) -> Dict[Any, float]:
     counts = {b: 0.0 for b in bins}
     for s in samples:
         if s in counts:
             counts[s] += 1
-    n = sum(counts.values()) if normalized else 1.0
+    n = sum(counts.values()) if normalized else 1.
     return {b: c / n for b, c in counts.items()}
 
 
@@ -109,7 +103,7 @@
     samples: Sequence[Any],
     bins: Sequence[Any],
     bootstraps: int = 1,
-    normalized: bool = True,
+    normalized: bool = True
 ) -> Dict[Any, float]:
     """
     Calculates a bootstrapped categorical histogram.
@@ -143,7 +137,8 @@
         return np.mean(a), sigma if not np.isnan(sigma) else 0.0
 
     return {
-        b: _mean_std(np.array([hists[i][b] for i in range(len(hists))])) for b in bins
+        b: _mean_std(np.array([hists[i][b] for i in range(len(hists))]))
+        for b in bins
     }
 
 
@@ -154,9 +149,12 @@
     :param den: (E[Y], Std[Y])
     :return: Ratio (E[X]/E[Y], Std[X/Y])
     """
-    ratio = num[0] / den[0]
-    sigma = ratio * np.sqrt((num[1] / num[0]) ** 2 + (den[1] / den[0]) ** 2)
-    return (ratio, sigma if not np.isnan(sigma) else 0.0)
+    ratio = num[0]/den[0]
+    sigma = ratio*np.sqrt((num[1]/num[0])**2 + (den[1]/den[0])**2)
+    return (
+        ratio,
+        sigma if not np.isnan(sigma) else 0.
+    )
 
 
 def factor(*x: Tuple[float, float]) -> Tuple[float, float]:
@@ -166,14 +164,17 @@
     :return: product (E[X_1*...*X_n], Std[[X_1*...*X_n])
     """
     prod = np.product([x[0] for x in x])
-    sigma = prod * np.sqrt(np.sum([(x[1] / x[0]) ** 2 for x in x]))
-    return (prod, sigma if not np.isnan(sigma) else 0.0)
+    sigma = prod*np.sqrt( np.sum([ (x[1]/x[0])**2 for x in x]) )
+    return (
+        prod,
+        sigma if not np.isnan(sigma) else 0.
+    )
 
 
 def relative_histogram(
     x_hist: Dict[Any, Tuple[float, float]],
     y_hist: Dict[Any, Tuple[float, float]],
-    groups: Dict[Any, Any],
+    groups: Dict[Any, Any]
 ) -> Dict[Any, Dict[Any, Tuple[float, float]]]:
     """
     Calculates a relative histogram.
@@ -184,16 +185,15 @@
     """
     return {
         yy: {
-            xx: ratio(x_hist[xx], y_hist[yy])
-            for xx in [x for x, y in groups.items() if y == yy]
-        }
+              xx: ratio(x_hist[xx], y_hist[yy])
+              for xx in [x for x, y in groups.items() if y == yy]
+            }
         for yy in y_hist.keys()
     }
 
 
-def product_histogram(
-    x_hist: Dict[Any, Tuple[float, float]], n: int = 1
-) -> Dict[Any, Tuple[float, float]]:
+def product_histogram(x_hist: Dict[Any, Tuple[float, float]], n: int = 1) \
+        -> Dict[Any, Tuple[float, float]]:
     """
     Computes a separable product histogram for tuples
     :param x_hist: A dictionary containing x: (p(x), sigma)
@@ -202,5 +202,8 @@
         for (x_1,...,x_n) in {x}^n
     """
     x = [*x_hist.keys()]
-    combinations = tuple(a for a in product(*([x] * n)))
-    return {xx: factor(*[x_hist[x] for x in xx]) for xx in combinations}+    combinations = tuple(a for a in product(*([x]*n)))
+    return {
+        xx:
+        factor(*[x_hist[x] for x in xx]) for xx in combinations
+    }