--- conflicted
+++ resolved
@@ -1,21 +1,11 @@
-<<<<<<< HEAD
-from typing import Sequence, Tuple, Dict, Any
-from pandas import DataFrame
 from itertools import product, chain
 from pp5.codons import CODONS, AA_CODONS, CODON_TABLE, ACIDS
-from pp5.stats import categorical_histogram, relative_histogram, product_histogram, \
-    ratio, factor, histogram
-import numpy as np
-import pandas as pd
-from scipy.stats import binom, norm
-=======
 from typing import Any, Dict, Tuple, Sequence
 from itertools import chain, product
 
 import numpy as np
 import pandas as pd
 from pandas import DataFrame
->>>>>>> 658261e4
 
 from pp5.stats import (
     ratio,
@@ -23,6 +13,8 @@
     product_histogram,
     relative_histogram,
     categorical_histogram,
+    norm,
+    histogram
 )
 from pp5.codons import ACIDS, CODONS, AA_CODONS, CODON_TABLE
 
@@ -52,30 +44,22 @@
     shifts = tuple(n for n in range(sequence_length))
 
     # List of allowed SS
-    allowed_ss = (
-        allowed_ss if len(allowed_ss) > 0 else list(np.unique(data["secondary"].values))
-    )
+    allowed_ss = allowed_ss if len(allowed_ss) > 0 else list(
+        np.unique(data['secondary'].values))
 
-    unp_ids = roll(data["unp_id"].values, shifts)
-    unp_idxs = roll(data["unp_idx"].values, shifts)
-    codons = roll(data["codon"].values, shifts)
-    codon_scores = roll(data["codon_score"].values, shifts)
-    sss = roll(data["secondary"].values, shifts)
-    aas = roll(data["name"].values, shifts)
+    unp_ids = roll(data['unp_id'].values, shifts)
+    unp_idxs = roll(data['unp_idx'].values, shifts)
+    codons = roll(data['codon'].values, shifts)
+    codon_scores = roll(data['codon_score'].values, shifts)
+    sss = roll(data['secondary'].values, shifts)
+    aas = roll(data['name'].values, shifts)
 
-    idx = (
-        (np.min(codon_scores, axis=1) == 1)
-        & np.all(np.equal(unp_ids, unp_ids[:, 0][:, None]), axis=1)
-        & np.all(
-            np.equal(
-                unp_idxs - unp_idxs[:, 0][:, None], np.array([*range(sequence_length)])
-            ),
-            axis=1,
-        )
-        & np.array(
-            tuple(all(s in allowed_ss for s in sss[i, :]) for i in range(sss.shape[0]))
-        )
-    )
+    idx = (np.min(codon_scores, axis=1) == 1) & \
+          np.all(np.equal(unp_ids, unp_ids[:, 0][:, None]), axis=1) & \
+          np.all(np.equal(unp_idxs - unp_idxs[:, 0][:, None],
+                          np.array([*range(sequence_length)])), axis=1) & \
+          np.array(tuple(
+              all(s in allowed_ss for s in sss[i, :]) for i in range(sss.shape[0])))
 
     codons = codons[idx, :]
     aas = aas[idx, :]
@@ -86,13 +70,14 @@
     _, idx = np.unique(unps, return_index=True)
 
     return (
-        tuple(f"{CODON_DELIMITER}".join(c) for c in codons[idx, :]),
-        tuple("".join(a) for a in aas[idx, :]),
+        tuple(f'{CODON_DELIMITER}'.join(c) for c in codons[idx, :]),
+        tuple(''.join(a) for a in aas[idx, :])
     )
 
 
 def relative_codon_histogram(
-    codon_hist: Dict[Any, Tuple[float, float]], aa_hist: Dict[Any, Tuple[float, float]]
+        codon_hist: Dict[Any, Tuple[float, float]],
+        aa_hist: Dict[Any, Tuple[float, float]]
 ) -> Dict[Any, Tuple[float, float]]:
     """
     :param codon_hist: A histogram approximating codon distribution given as c_1...c_n:
@@ -105,7 +90,7 @@
     return relative_histogram(
         codon_hist,
         aa_hist,
-        {k: "".join([CODON_TABLE[c] for c in k.split("-")]) for k in codon_hist.keys()},
+        {k: ''.join([CODON_TABLE[c] for c in k.split('-')]) for k in codon_hist.keys()}
     )
 
 
@@ -114,16 +99,11 @@
 
 
 def tuple_freq_analysis(
-<<<<<<< HEAD
         data: DataFrame,
         sequence_length: int = 2,
         allowed_ss=(),
-=======
-    data: DataFrame, sequence_length: int = 2, bootstraps: int = 50, allowed_ss=(),
->>>>>>> 658261e4
 ) -> DataFrame:
     codon, aa = codon_tuples(data, sequence_length=1, allowed_ss=allowed_ss)
-<<<<<<< HEAD
     Na = histogram(aa, ACIDS, normalized=False)
     Nc = histogram(codon, CODONS, normalized=False)
     N = sum(Nc.values())
@@ -189,61 +169,9 @@
     zw = {
         cc:
         np.float64(Pcc[cc]-PcPc[cc])/np.sqrt(Pcc[cc]*(1.-Pcc[cc])/Naa[cc_aa[cc]]) for cc in codon_combinations
-=======
-    single_aa_hist = categorical_histogram(
-        aa, ACIDS, bootstraps=bootstraps, normalized=True
-    )
-    single_codon_hist = categorical_histogram(
-        codon, CODONS, bootstraps=bootstraps, normalized=True
-    )
-
-    # Calculate separable tuple histograms P(a1,...,an) = P(a1)....P(an)
-    # and P(c1,...,an) = P(c1)....P(cn)
-    model_aa_hist = {
-        "".join(a): v
-        for a, v in product_histogram(single_aa_hist, n=sequence_length).items()
-    }
-    model_codon_hist = {
-        f"{CODON_DELIMITER}".join(c): v
-        for c, v in product_histogram(single_codon_hist, n=sequence_length).items()
-    }
-
-    # Calculate relative histogram P(c1,...,cn|a1,...,an) = P(c1|a1)...P(cn|an)
-    model_codon_rel_hist = relative_codon_histogram(model_codon_hist, model_aa_hist)
-
-    # Calculate AA and codon tuple histograms
-    codons, aas = codon_tuples(
-        data, sequence_length=sequence_length, allowed_ss=allowed_ss
-    )
-    aa_hist = categorical_histogram(
-        samples=aas,
-        bins=tuple([*model_aa_hist.keys()]),
-        bootstraps=bootstraps,
-        normalized=True,
-    )
-    codon_hist = categorical_histogram(
-        samples=codons,
-        bins=tuple([*model_codon_hist.keys()]),
-        bootstraps=bootstraps,
-        normalized=True,
-    )
-
-    # Calculate relative histogram P(c1,...,cn|a1,...,an)
-    codon_rel_hist = relative_codon_histogram(codon_hist, aa_hist)
-
-    # Representativeness ratio
-    # R[aa][cc] = P(c1,...,cn|a1,...,an) / P(c1|a1) / ... / P(cn|an)
-    rep_ratio = {
-        aa: {
-            cc: ratio(codon_rel_hist[aa][cc], model_codon_rel_hist[aa][cc])
-            for cc in codon_rel_hist[aa].keys()
-        }
-        for aa in codon_rel_hist.keys()
->>>>>>> 658261e4
     }
 
     return DataFrame(
-<<<<<<< HEAD
         {
             'aa_sequence': cc_aa[k],
             'cc_sequence': k,
@@ -261,36 +189,3 @@
         }
         for k in codon_combinations
     )
-=======
-        index=pd.MultiIndex.from_tuples(aa_cc, names=["a1...an", "c1...cn"]),
-        data=tuple(
-            (
-                *aa_hist[a],
-                *model_aa_hist[a],
-                *codon_hist[c],
-                *model_codon_hist[c],
-                *codon_rel_hist[a][c],
-                *model_codon_rel_hist[a][c],
-                *rep_ratio[a][c],
-            )
-            for a, c in aa_cc
-        ),
-        columns=pd.MultiIndex.from_tuples(
-            [
-                *product(
-                    (
-                        "P(a1,...,an)",
-                        "P(a1)...P(an)",
-                        "P(c1,...,cn)",
-                        "P(c1)...P(cn)",
-                        "P(c1,...,cn|a1,...,an)",
-                        "P(c1|a1)...P(cn|a1)",
-                        "ratio",
-                    ),
-                    ("value", "sigma"),
-                )
-            ],
-            names=("", ""),
-        ),
-    )
->>>>>>> 658261e4
